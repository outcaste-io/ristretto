--- conflicted
+++ resolved
@@ -28,25 +28,15 @@
 }
 
 func TestKeyToHash(t *testing.T) {
-<<<<<<< HEAD
-	require.Equal(t, uint64(1), KeyToHash(uint64(1), 0))
-	require.Equal(t, uint64(1), KeyToHash(1, 0))
-	require.Equal(t, uint64(2), KeyToHash(int32(2), 0))
-	require.Equal(t, uint64(math.MaxUint64)-1, KeyToHash(int32(-2), 0))
-	require.Equal(t, uint64(math.MaxUint64)-1, KeyToHash(int64(-2), 0))
-	require.Equal(t, uint64(3), KeyToHash(uint32(3), 0))
-	require.Equal(t, uint64(3), KeyToHash(int64(3), 0))
-	last := KeyToHash("data", 0)
+	verifyHashProduct(t, 1, KeyToHash(uint64(1), 0))
+	verifyHashProduct(t, 1, KeyToHash(1, 0))
+	verifyHashProduct(t, 2, KeyToHash(int32(2), 0))
+	verifyHashProduct(t, math.MaxUint64-1, KeyToHash(int32(-2), 0))
+	verifyHashProduct(t, math.MaxUint64-1, KeyToHash(int64(-2), 0))
+	verifyHashProduct(t, 3, KeyToHash(uint32(3), 0))
+	verifyHashProduct(t, 3, KeyToHash(int64(3), 0))
+  last := KeyToHash("data", 0)
 	if KeyToHash("data", 1) == last {
 		t.Fatal("seed not being used")
 	}
-=======
-	verifyHashProduct(t, 1, KeyToHash(uint64(1)))
-	verifyHashProduct(t, 1, KeyToHash(1))
-	verifyHashProduct(t, 2, KeyToHash(int32(2)))
-	verifyHashProduct(t, math.MaxUint64-1, KeyToHash(int32(-2)))
-	verifyHashProduct(t, math.MaxUint64-1, KeyToHash(int64(-2)))
-	verifyHashProduct(t, 3, KeyToHash(uint32(3)))
-	verifyHashProduct(t, 3, KeyToHash(int64(3)))
->>>>>>> 2ba187ef
 }