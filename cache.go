--- conflicted
+++ resolved
@@ -175,15 +175,9 @@
 	c.getBuf.Push(hashed)
 	value, ok := c.store.Get(hashed, key)
 	if ok {
-<<<<<<< HEAD
-		c.stats.Add(hit, hashed, 1)
+		c.Metrics.add(hit, hashed, 1)
 	} else {
-		c.stats.Add(miss, hashed, 1)
-=======
-		c.Metrics.add(hit, hash, 1)
-	} else {
-		c.Metrics.add(miss, hash, 1)
->>>>>>> 27c60f36
+		c.Metrics.add(miss, hashed, 1)
 	}
 	return value, ok
 }
@@ -218,11 +212,7 @@
 	case c.setBuf <- i:
 		return true
 	default:
-<<<<<<< HEAD
-		c.stats.Add(dropSets, i.keyHash, 1)
-=======
-		c.Metrics.add(dropSets, i.key, 1)
->>>>>>> 27c60f36
+		c.Metrics.add(dropSets, i.keyHash, 1)
 		return false
 	}
 }
